--- conflicted
+++ resolved
@@ -6,16 +6,10 @@
 import torch
 from torch import Tensor
 
-<<<<<<< HEAD
-from megatron.core import parallel_state, tensor_parallel, InferenceParams
-from megatron.core.models.common.rotary_pos_embedding import RotaryEmbedding
-from megatron.core.models.gpt.gpt_embedding import GPTEmbedding
-=======
 from megatron.core import parallel_state, tensor_parallel
 from megatron.core.models.common.embeddings.language_model_embedding import LanguageModelEmbedding
 from megatron.core.models.common.embeddings.language_module.language_module import LanguageModule
 from megatron.core.models.common.embeddings.rotary_pos_embedding import RotaryEmbedding
->>>>>>> bc1c67d8
 from megatron.core.transformer.enums import AttnMaskType, ModelType
 from megatron.core.transformer.spec_utils import ModuleSpec
 from megatron.core.transformer.transformer_block import TransformerBlock
@@ -117,11 +111,6 @@
         attention_mask: Tensor,
         decoder_input: Tensor = None,
         labels: Tensor = None,
-<<<<<<< HEAD
-        inference_params: InferenceParams = None,
-        extra_block_kwargs: dict = None,
-    ):
-=======
         inference_params=None,
     ) -> Tensor:
         """Forward function of the GPT Model This function passes the input tensors
@@ -130,7 +119,6 @@
 
         It either returns the Loss values if labels are given  or the final hidden units
         """
->>>>>>> bc1c67d8
         # If decoder_input is provided (not None), then input_ids and position_ids are ignored.
         # Otherwise, apply embedding layer on input_ids and position_ids to get decoder_input.
 
@@ -176,12 +164,6 @@
 
         loss = self.compute_language_model_loss(labels, logits)
 
-<<<<<<< HEAD
-        # [s b] => [b, s]
-        loss = loss.transpose(0, 1).contiguous()
-
-=======
->>>>>>> bc1c67d8
         return loss
 
     def shared_embedding_or_output_weight(self) -> Tensor:
