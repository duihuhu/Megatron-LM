# Copyright (c) 2022, NVIDIA CORPORATION. All rights reserved.

"""Model and data parallel groups."""

import os
from typing import Optional

import torch

from .utils import GlobalMemoryBuffer

# Intra-layer model parallel group that the current rank belongs to.
_TENSOR_MODEL_PARALLEL_GROUP = None
# Inter-layer model parallel group that the current rank belongs to.
_PIPELINE_MODEL_PARALLEL_GROUP = None
# Model parallel group (both intra- and pipeline) that the current rank belongs to.
_MODEL_PARALLEL_GROUP = None
# Embedding group.
_EMBEDDING_GROUP = None
# Position embedding group.
_POSITION_EMBEDDING_GROUP = None
# Data parallel group that the current rank belongs to.
_DATA_PARALLEL_GROUP = None
_DATA_PARALLEL_GROUP_GLOO = None
# Context parallel group that the current rank belongs to
_CONTEXT_PARALLEL_GROUP = None
# FP8 amax reduction group.
_AMAX_REDUCTION_GROUP = None

_VIRTUAL_PIPELINE_MODEL_PARALLEL_RANK = None
_VIRTUAL_PIPELINE_MODEL_PARALLEL_WORLD_SIZE = None
_PIPELINE_MODEL_PARALLEL_SPLIT_RANK = None

# These values enable us to change the mpu sizes on the fly.
_MPU_TENSOR_MODEL_PARALLEL_WORLD_SIZE = None
_MPU_PIPELINE_MODEL_PARALLEL_WORLD_SIZE = None
_MPU_TENSOR_MODEL_PARALLEL_RANK = None
_MPU_PIPELINE_MODEL_PARALLEL_RANK = None

# A list of ranks that have a copy of the embedding.
_EMBEDDING_GLOBAL_RANKS = None

# A list of ranks that have a copy of the position embedding.
_POSITION_EMBEDDING_GLOBAL_RANKS = None

# A list of global ranks for each pipeline group to ease calculation of the source
# rank when broadcasting from the first or last pipeline stage.
_PIPELINE_GLOBAL_RANKS = None

# A list of global ranks for each data parallel group to ease calculation of the source
# rank when broadcasting weights from src to all other data parallel ranks
_DATA_PARALLEL_GLOBAL_RANKS = None

# A list of global ranks for each context parallel group to ease calculation of the
# destination rank when exchanging KV/dKV between context parallel_ranks
_CONTEXT_PARALLEL_GLOBAL_RANKS = None

# Memory buffers to avoid dynamic memory allocation
_GLOBAL_MEMORY_BUFFER = None


def initialize_model_parallel(
    tensor_model_parallel_size: int = 1,
    pipeline_model_parallel_size: int = 1,
    virtual_pipeline_model_parallel_size: Optional[int] = None,
    pipeline_model_parallel_split_rank: Optional[int] = None,
    use_fp8: bool = False,
    use_sharp: bool = False,
    context_parallel_size: int = 1,
) -> None:
    """Initialize model data parallel groups.

    Arguments:
        tensor_model_parallel_size (int, default = 1):
            The number of GPUs to split individual tensors across.

        pipeline_model_parallel_size (int, default = 1):
            The number of tensor parallel GPU groups to split the
            Transformer layers across. For example, if
            tensor_model_parallel_size is 4 and
            pipeline_model_parallel_size is 2, the model will be split
            into 2 groups of 4 GPUs.

        virtual_pipeline_model_parallel_size (int, optional):
            The number of stages that each pipeline group will have,
            interleaving as necessary. If None, no interleaving is
            performed. For example, if tensor_model_parallel_size is 1,
            pipeline_model_parallel_size is 4,
            virtual_pipeline_model_parallel_size is 2, and there are
            16 transformer layers in the model, the model will be
            split into 8 stages with two layers each and each GPU
            would get 2 stages as such (layer number starting with 1):

            GPU 0: [1, 2] [9, 10]
            GPU 1: [3, 4] [11, 12]
            GPU 2: [5, 6] [13, 14]
            GPU 3: [7, 8] [15, 16]

        pipeline_model_parallel_split_rank (int, optional):
            For models with both an encoder and decoder, the rank in
            pipeline to switch between encoder and decoder (i.e. the
            first rank of the decoder). This allows the user to set
            the pipeline parallel size of the encoder and decoder
            independently. For example, if
            pipeline_model_parallel_size is 8 and
            pipeline_model_parallel_split_rank is 3, then ranks 0-2
            will be the encoder and ranks 3-7 will be the decoder.

        use_fp8 (bool, default = False):
            Construct GPU groups needed for FP8 training, namely for
            amax reduction across the product of the data-parallel and
            tensor-parallel groups.

        use_sharp (bool, default = False):
            Set the use of SHARP for the collective communications of
            data-parallel process groups. When `True`, run barrier
            within each data-parallel process group, which specifies
            the SHARP application target groups.

    Let's say we have a total of 16 GPUs denoted by g0 ... g15 and we
    use 2 GPUs to parallelize the model tensor, and 4 GPUs to parallelize
    the model pipeline. The present function will
    create 8 tensor model-parallel groups, 4 pipeline model-parallel groups
    and 8 data-parallel groups as:
        8 data_parallel groups:
            [g0, g2], [g1, g3], [g4, g6], [g5, g7], [g8, g10], [g9, g11], [g12, g14], [g13, g15]
        8 tensor model-parallel groups:
            [g0, g1], [g2, g3], [g4, g5], [g6, g7], [g8, g9], [g10, g11], [g12, g13], [g14, g15]
        4 pipeline model-parallel groups:
            [g0, g4, g8, g12], [g1, g5, g9, g13], [g2, g6, g10, g14], [g3, g7, g11, g15]
    Note that for efficiency, the caller should make sure adjacent ranks
    are on the same DGX box. For example if we are using 2 DGX-1 boxes
    with a total of 16 GPUs, rank 0 to 7 belong to the first box and
    ranks 8 to 15 belong to the second box.

    """
    # Get world size and rank. Ensure some consistencies.
    assert torch.distributed.is_initialized()
    world_size: int = torch.distributed.get_world_size()

    if (
        world_size
        % (tensor_model_parallel_size * pipeline_model_parallel_size * context_parallel_size)
        != 0
    ):
        raise RuntimeError(
            f"world_size ({world_size}) is not divisible by tensor_model_parallel_size "
            f"({tensor_model_parallel_size}) x pipeline_model_parallel_size ({pipeline_model_parallel_size}) "
            f"x context_parallel_size ({context_parallel_size})"
        )

    data_parallel_size: int = world_size // (
        tensor_model_parallel_size * pipeline_model_parallel_size * context_parallel_size
    )

    num_tensor_model_parallel_groups: int = world_size // tensor_model_parallel_size
    num_pipeline_model_parallel_groups: int = world_size // pipeline_model_parallel_size
    num_data_parallel_groups: int = world_size // (data_parallel_size * context_parallel_size)

    if virtual_pipeline_model_parallel_size is not None:
        if not pipeline_model_parallel_size > 2:
            raise RuntimeError(
                "pipeline-model-parallel size should be greater than 2 with interleaved schedule"
            )
        global _VIRTUAL_PIPELINE_MODEL_PARALLEL_RANK
        global _VIRTUAL_PIPELINE_MODEL_PARALLEL_WORLD_SIZE
        _VIRTUAL_PIPELINE_MODEL_PARALLEL_RANK = 0
        _VIRTUAL_PIPELINE_MODEL_PARALLEL_WORLD_SIZE = virtual_pipeline_model_parallel_size

    if pipeline_model_parallel_split_rank is not None:
        global _PIPELINE_MODEL_PARALLEL_SPLIT_RANK
        _PIPELINE_MODEL_PARALLEL_SPLIT_RANK = pipeline_model_parallel_split_rank

    rank = torch.distributed.get_rank()

    # Build the data-parallel groups.
    global _DATA_PARALLEL_GROUP
    global _DATA_PARALLEL_GROUP_GLOO
    global _DATA_PARALLEL_GLOBAL_RANKS
    assert _DATA_PARALLEL_GROUP is None, 'data parallel group is already initialized'
    all_data_parallel_group_ranks = []
    for i in range(pipeline_model_parallel_size):
        start_rank = i * num_pipeline_model_parallel_groups
        end_rank = (i + 1) * num_pipeline_model_parallel_groups
        for j in range(tensor_model_parallel_size):
            ranks = range(start_rank + j, end_rank, tensor_model_parallel_size)
            all_data_parallel_group_ranks.append(list(ranks))
            group = torch.distributed.new_group(ranks)
            group_gloo = torch.distributed.new_group(ranks, backend="gloo")
            if rank in ranks:
                _DATA_PARALLEL_GROUP = group
                _DATA_PARALLEL_GROUP_GLOO = group_gloo
                _DATA_PARALLEL_GLOBAL_RANKS = ranks

    # Apply SHARP to DP process groups
    if use_sharp:
        if rank == 0:
            print(
                "The number of process groups to use SHARP with depends on the type "
                "of the network switch. Nvidia QM1 switch supports SAHRP up to 8 "
                "process groups and QM2 supports up to 256 process groups. We apply "
                "SHARP to the communications of the data-parallel domain. If the "
                "number of data-parallel process groups is larger than the max "
                "process groups that the network switch supports, the communication "
                "will fall back to non-SHARP operators. To enable SHARP, "
                "`#SBATCH_NETWORK=sharp` should be set in the sbatch script."
            )
        torch.distributed.barrier(
            group=get_data_parallel_group(), device_ids=[torch.cuda.current_device()]
        )
        # Set `NCCL_SHARP_DISABLE=1` to restrict SHARP application to DP process groups
        os.environ["NCCL_SHARP_DISABLE"] = "1"

    # Build the context-parallel groups.
    global _CONTEXT_PARALLEL_GROUP
    global _CONTEXT_PARALLEL_GLOBAL_RANKS
    assert _CONTEXT_PARALLEL_GROUP is None, 'context parallel group is already initialized'
    for i in range(pipeline_model_parallel_size):
        for j in range(data_parallel_size):
            start_rank = (
                i * num_pipeline_model_parallel_groups
                + j * tensor_model_parallel_size * context_parallel_size
            )
            end_rank = (
                i * num_pipeline_model_parallel_groups
                + (j + 1) * tensor_model_parallel_size * context_parallel_size
            )
            for k in range(tensor_model_parallel_size):
                ranks = range(start_rank + k, end_rank, tensor_model_parallel_size)
                group = torch.distributed.new_group(ranks)
                if rank in ranks:
                    _CONTEXT_PARALLEL_GROUP = group
                    _CONTEXT_PARALLEL_GLOBAL_RANKS = ranks

    # Build the model-parallel groups.
    global _MODEL_PARALLEL_GROUP
    assert _MODEL_PARALLEL_GROUP is None, 'model parallel group is already initialized'
    for i in range(data_parallel_size * context_parallel_size):
        ranks = [
            data_parallel_group_ranks[i]
            for data_parallel_group_ranks in all_data_parallel_group_ranks
        ]
        group = torch.distributed.new_group(ranks)
        if rank in ranks:
            _MODEL_PARALLEL_GROUP = group

    # Build the tensor model-parallel groups.
    global _TENSOR_MODEL_PARALLEL_GROUP
    assert (
        _TENSOR_MODEL_PARALLEL_GROUP is None
    ), 'tensor model parallel group is already initialized'
    for i in range(num_tensor_model_parallel_groups):
        ranks = range(i * tensor_model_parallel_size, (i + 1) * tensor_model_parallel_size)
        group = torch.distributed.new_group(ranks)
        if rank in ranks:
            _TENSOR_MODEL_PARALLEL_GROUP = group

    # Build the pipeline model-parallel groups and embedding groups
    # (first and last rank in each pipeline model-parallel group).
    global _PIPELINE_MODEL_PARALLEL_GROUP
    global _PIPELINE_GLOBAL_RANKS
    assert (
        _PIPELINE_MODEL_PARALLEL_GROUP is None
    ), 'pipeline model parallel group is already initialized'
    global _EMBEDDING_GROUP
    global _EMBEDDING_GLOBAL_RANKS
    assert _EMBEDDING_GROUP is None, 'embedding group is already initialized'
    global _POSITION_EMBEDDING_GROUP
    global _POSITION_EMBEDDING_GLOBAL_RANKS
    assert _POSITION_EMBEDDING_GROUP is None, 'position embedding group is already initialized'
    for i in range(num_pipeline_model_parallel_groups):
        ranks = range(i, world_size, num_pipeline_model_parallel_groups)
        group = torch.distributed.new_group(ranks)
        if rank in ranks:
            _PIPELINE_MODEL_PARALLEL_GROUP = group
            _PIPELINE_GLOBAL_RANKS = ranks
        # Setup embedding group (to exchange gradients between
        # first and last stages).
        if len(ranks) > 1:
            embedding_ranks = [ranks[0], ranks[-1]]
            position_embedding_ranks = [ranks[0]]
            if pipeline_model_parallel_split_rank is not None:
                if ranks[pipeline_model_parallel_split_rank] not in embedding_ranks:
                    embedding_ranks = [
                        ranks[0],
                        ranks[pipeline_model_parallel_split_rank],
                        ranks[-1],
                    ]
                if ranks[pipeline_model_parallel_split_rank] not in position_embedding_ranks:
                    position_embedding_ranks = [ranks[0], ranks[pipeline_model_parallel_split_rank]]
        else:
            embedding_ranks = ranks
            position_embedding_ranks = ranks

        group = torch.distributed.new_group(embedding_ranks)
        if rank in embedding_ranks:
            _EMBEDDING_GROUP = group
        if rank in ranks:
            _EMBEDDING_GLOBAL_RANKS = embedding_ranks

        group = torch.distributed.new_group(position_embedding_ranks)
        if rank in position_embedding_ranks:
            _POSITION_EMBEDDING_GROUP = group
        if rank in ranks:
            _POSITION_EMBEDDING_GLOBAL_RANKS = position_embedding_ranks

    # Build the FP8 groups.
    global _AMAX_REDUCTION_GROUP
    assert _AMAX_REDUCTION_GROUP is None, 'FP8 amax reduction group is already initialized'
    if use_fp8:
        amax_group_size: int = tensor_model_parallel_size * data_parallel_size * context_parallel_size
        num_amax_groups: int = world_size // amax_group_size
        for i in range(num_amax_groups):
            start_rank = i * amax_group_size
            end_rank = (i + 1) * amax_group_size
            ranks = range(start_rank, end_rank)
            group = torch.distributed.new_group(ranks)
            if rank in ranks:
                _AMAX_REDUCTION_GROUP = group

    # Initialize global memory buffer
    # This isn't really "parallel state" but there isn't another good place to
    # put this. If we end up with a more generic initialization of megatron-core
    # we could stick it there
    _set_global_memory_buffer()


def is_unitialized():
    """Useful for code segments that may be accessed with or without mpu initialization"""
    return _DATA_PARALLEL_GROUP is None


def model_parallel_is_initialized():
    """Check if model and data parallel groups are initialized."""
    if (
        _TENSOR_MODEL_PARALLEL_GROUP is None
        or _PIPELINE_MODEL_PARALLEL_GROUP is None
        or _DATA_PARALLEL_GROUP is None
    ):
        return False
    return True


def get_model_parallel_group():
    """Get the model parallel group the caller rank belongs to."""
    assert _MODEL_PARALLEL_GROUP is not None, 'model parallel group is not initialized'
    return _MODEL_PARALLEL_GROUP


def get_tensor_model_parallel_group(check_initialized=True):
    """Get the tensor model parallel group the caller rank belongs to."""
    if check_initialized:
        assert (
            _TENSOR_MODEL_PARALLEL_GROUP is not None
        ), 'tensor model parallel group is not initialized'
    return _TENSOR_MODEL_PARALLEL_GROUP


def get_pipeline_model_parallel_group():
    """Get the pipeline model parallel group the caller rank belongs to."""
    assert (
        _PIPELINE_MODEL_PARALLEL_GROUP is not None
    ), 'pipeline_model parallel group is not initialized'
    return _PIPELINE_MODEL_PARALLEL_GROUP


def get_data_parallel_group():
    """Get the data parallel group the caller rank belongs to."""
    assert _DATA_PARALLEL_GROUP is not None, 'data parallel group is not initialized'
    return _DATA_PARALLEL_GROUP


def get_data_parallel_group_gloo():
    """Get the data parallel group-gloo the caller rank belongs to."""
    assert _DATA_PARALLEL_GROUP_GLOO is not None, 'data parallel group-gloo is not initialized'
    return _DATA_PARALLEL_GROUP_GLOO


def get_context_parallel_group():
    """Get the context parallel group the caller rank belongs to."""
    assert _CONTEXT_PARALLEL_GROUP is not None, 'context parallel group is not initialized'
    return _CONTEXT_PARALLEL_GROUP


def get_context_parallel_global_ranks():
    """Get all global ranks of the context parallel group that the caller rank belongs to."""
    assert _CONTEXT_PARALLEL_GLOBAL_RANKS is not None, 'context parallel group is not initialized'
    return _CONTEXT_PARALLEL_GLOBAL_RANKS


def get_embedding_group():
    """Get the embedding group the caller rank belongs to."""
    assert _EMBEDDING_GROUP is not None, 'embedding group is not initialized'
    return _EMBEDDING_GROUP


def get_position_embedding_group():
    """Get the position embedding group the caller rank belongs to."""
    assert _POSITION_EMBEDDING_GROUP is not None, 'position embedding group is not initialized'
    return _POSITION_EMBEDDING_GROUP


def get_amax_reduction_group():
    """Get the FP8 amax reduction group the caller rank belongs to."""
    assert _AMAX_REDUCTION_GROUP is not None, 'FP8 amax reduction group is not initialized'
    return _AMAX_REDUCTION_GROUP


def set_tensor_model_parallel_world_size(world_size):
    """Set the tensor model parallel size"""
    global _MPU_TENSOR_MODEL_PARALLEL_WORLD_SIZE
    _MPU_TENSOR_MODEL_PARALLEL_WORLD_SIZE = world_size


def set_pipeline_model_parallel_world_size(world_size):
    """Set the pipeline model parallel size"""
    global _MPU_PIPELINE_MODEL_PARALLEL_WORLD_SIZE
    _MPU_PIPELINE_MODEL_PARALLEL_WORLD_SIZE = world_size


def set_virtual_pipeline_model_parallel_world_size(world_size):
    """Set the pipeline model parallel size"""
    global _VIRTUAL_PIPELINE_MODEL_PARALLEL_WORLD_SIZE
    _VIRTUAL_PIPELINE_MODEL_PARALLEL_WORLD_SIZE = world_size


def set_virtual_pipeline_model_parallel_world_size(world_size):
    """Set the virtual pipeline model parallel size"""
    global _VIRTUAL_PIPELINE_MODEL_PARALLEL_WORLD_SIZE
    _VIRTUAL_PIPELINE_MODEL_PARALLEL_WORLD_SIZE = world_size


def get_tensor_model_parallel_world_size():
    """Return world size for the tensor model parallel group."""
    global _MPU_TENSOR_MODEL_PARALLEL_WORLD_SIZE
    if _MPU_TENSOR_MODEL_PARALLEL_WORLD_SIZE is not None:
        return _MPU_TENSOR_MODEL_PARALLEL_WORLD_SIZE
    return torch.distributed.get_world_size(group=get_tensor_model_parallel_group())


def get_pipeline_model_parallel_world_size():
    """Return world size for the pipeline model parallel group."""
    global _MPU_PIPELINE_MODEL_PARALLEL_WORLD_SIZE
    if _MPU_PIPELINE_MODEL_PARALLEL_WORLD_SIZE is not None:
        return _MPU_PIPELINE_MODEL_PARALLEL_WORLD_SIZE
    return torch.distributed.get_world_size(group=get_pipeline_model_parallel_group())


def set_tensor_model_parallel_rank(rank):
    """Set tensor model parallel rank."""
    global _MPU_TENSOR_MODEL_PARALLEL_RANK
    _MPU_TENSOR_MODEL_PARALLEL_RANK = rank


def set_pipeline_model_parallel_rank(rank):
    """Set pipeline model parallel rank."""
    global _MPU_PIPELINE_MODEL_PARALLEL_RANK
    _MPU_PIPELINE_MODEL_PARALLEL_RANK = rank


def set_pipeline_model_parallel_split_rank(rank):
    """Set pipeline model parallel split rank."""
    global _PIPELINE_MODEL_PARALLEL_SPLIT_RANK
    _PIPELINE_MODEL_PARALLEL_SPLIT_RANK = rank


def get_tensor_model_parallel_rank():
    """Return my rank for the tensor model parallel group."""
    global _MPU_TENSOR_MODEL_PARALLEL_RANK
    if _MPU_TENSOR_MODEL_PARALLEL_RANK is not None:
        return _MPU_TENSOR_MODEL_PARALLEL_RANK
    return torch.distributed.get_rank(group=get_tensor_model_parallel_group())


def get_pipeline_model_parallel_rank():
    """Return my rank for the pipeline model parallel group."""
    global _MPU_PIPELINE_MODEL_PARALLEL_RANK
    if _MPU_PIPELINE_MODEL_PARALLEL_RANK is not None:
        return _MPU_PIPELINE_MODEL_PARALLEL_RANK
    return torch.distributed.get_rank(group=get_pipeline_model_parallel_group())


def get_pipeline_model_parallel_split_rank():
    """Return pipeline model parallel split rank."""
    global _PIPELINE_MODEL_PARALLEL_SPLIT_RANK
    return _PIPELINE_MODEL_PARALLEL_SPLIT_RANK


def is_pipeline_first_stage(ignore_virtual=False):
    """Return True if in the first pipeline model-parallel stage, False otherwise."""
    if not ignore_virtual:
        if (
            get_virtual_pipeline_model_parallel_world_size() is not None
            and get_virtual_pipeline_model_parallel_rank() != 0
        ):
            return False
    return get_pipeline_model_parallel_rank() == 0


def is_pipeline_last_stage(ignore_virtual=False):
    """Return True if in the last pipeline model-parallel stage, False otherwise."""
    if not ignore_virtual:
        virtual_pipeline_model_parallel_world_size = (
            get_virtual_pipeline_model_parallel_world_size()
        )
        if virtual_pipeline_model_parallel_world_size is not None and get_virtual_pipeline_model_parallel_rank() != (
            virtual_pipeline_model_parallel_world_size - 1
        ):
            return False
    return get_pipeline_model_parallel_rank() == (get_pipeline_model_parallel_world_size() - 1)


def is_rank_in_embedding_group(ignore_virtual=False):
    """Return true if current rank is in embedding group, False otherwise."""
    rank = torch.distributed.get_rank()
    global _EMBEDDING_GLOBAL_RANKS
    if ignore_virtual:
        return rank in _EMBEDDING_GLOBAL_RANKS
    if rank in _EMBEDDING_GLOBAL_RANKS:
        if rank == _EMBEDDING_GLOBAL_RANKS[0]:
            return is_pipeline_first_stage(ignore_virtual=False)
        elif rank == _EMBEDDING_GLOBAL_RANKS[-1]:
            return is_pipeline_last_stage(ignore_virtual=False)
        else:
            return True
    return False


def is_rank_in_position_embedding_group():
    """Return true if current rank is in position embedding group, False otherwise."""
    rank = torch.distributed.get_rank()
    global _POSITION_EMBEDDING_GLOBAL_RANKS
    return rank in _POSITION_EMBEDDING_GLOBAL_RANKS


def is_pipeline_stage_before_split(rank=None):
    """Return True if pipeline stage executes encoder block for a model
    with both encoder and decoder."""
    if get_pipeline_model_parallel_world_size() == 1:
        return True
    if rank is None:
        rank = get_pipeline_model_parallel_rank()
    global _PIPELINE_MODEL_PARALLEL_SPLIT_RANK
    if _PIPELINE_MODEL_PARALLEL_SPLIT_RANK is None:
        return True
    if rank < _PIPELINE_MODEL_PARALLEL_SPLIT_RANK:
        return True
    return False


def is_pipeline_stage_after_split(rank=None):
    """Return True if pipeline stage executes decoder block for a model
    with both encoder and decoder."""
    if get_pipeline_model_parallel_world_size() == 1:
        return True
    if rank is None:
        rank = get_pipeline_model_parallel_rank()
    global _PIPELINE_MODEL_PARALLEL_SPLIT_RANK
    if _PIPELINE_MODEL_PARALLEL_SPLIT_RANK is None:
        return True
    if rank >= _PIPELINE_MODEL_PARALLEL_SPLIT_RANK:
        return True
    return False


def is_pipeline_stage_at_split():
    """Return true if pipeline stage executes decoder block and next
    stage executes encoder block for a model with both encoder and
    decoder."""
    rank = get_pipeline_model_parallel_rank()
    return is_pipeline_stage_before_split(rank) and is_pipeline_stage_after_split(rank + 1)


def get_virtual_pipeline_model_parallel_rank():
    """Return the virtual pipeline-parallel rank."""
    global _VIRTUAL_PIPELINE_MODEL_PARALLEL_RANK
    return _VIRTUAL_PIPELINE_MODEL_PARALLEL_RANK


def set_virtual_pipeline_model_parallel_rank(rank):
    """Set the virtual pipeline-parallel rank."""
    global _VIRTUAL_PIPELINE_MODEL_PARALLEL_RANK
    _VIRTUAL_PIPELINE_MODEL_PARALLEL_RANK = rank


def get_virtual_pipeline_model_parallel_world_size():
    """Return the virtual pipeline-parallel world size."""
    global _VIRTUAL_PIPELINE_MODEL_PARALLEL_WORLD_SIZE
    return _VIRTUAL_PIPELINE_MODEL_PARALLEL_WORLD_SIZE


def set_virtual_pipeline_model_parallel_world_size(world_size):
    """Set the virtual pipeline-parallel world size"""
    global _VIRTUAL_PIPELINE_MODEL_PARALLEL_WORLD_SIZE
    _VIRTUAL_PIPELINE_MODEL_PARALLEL_WORLD_SIZE = world_size


def get_tensor_model_parallel_src_rank():
    """Calculate the global rank corresponding to the first local rank
    in the tensor model parallel group."""
    global_rank = torch.distributed.get_rank()
    local_world_size = get_tensor_model_parallel_world_size()
    return (global_rank // local_world_size) * local_world_size


def get_data_parallel_src_rank():
    """Calculate the global rank corresponding to the first local rank
    in the data parallel group."""
    assert _DATA_PARALLEL_GLOBAL_RANKS is not None, "Data parallel group is not initialized"
    return _DATA_PARALLEL_GLOBAL_RANKS[0]


def get_pipeline_model_parallel_first_rank():
    """Return the global rank of the first process in the pipeline for the
    current tensor parallel group"""
    assert _PIPELINE_GLOBAL_RANKS is not None, "Pipeline parallel group is not initialized"
    return _PIPELINE_GLOBAL_RANKS[0]


def get_pipeline_model_parallel_last_rank():
    """Return the global rank of the last process in the pipeline for the
    current tensor parallel group"""
    assert _PIPELINE_GLOBAL_RANKS is not None, "Pipeline parallel group is not initialized"
    last_rank_local = get_pipeline_model_parallel_world_size() - 1
    return _PIPELINE_GLOBAL_RANKS[last_rank_local]


def get_pipeline_model_parallel_next_rank():
    """Return the global rank that follows the caller in the pipeline"""
    assert _PIPELINE_GLOBAL_RANKS is not None, "Pipeline parallel group is not initialized"
    rank_in_pipeline = get_pipeline_model_parallel_rank()
    world_size = get_pipeline_model_parallel_world_size()
    return _PIPELINE_GLOBAL_RANKS[(rank_in_pipeline + 1) % world_size]


def get_pipeline_model_parallel_prev_rank():
    """Return the global rank that preceeds the caller in the pipeline"""
    assert _PIPELINE_GLOBAL_RANKS is not None, "Pipeline parallel group is not initialized"
    rank_in_pipeline = get_pipeline_model_parallel_rank()
    world_size = get_pipeline_model_parallel_world_size()
    return _PIPELINE_GLOBAL_RANKS[(rank_in_pipeline - 1) % world_size]


def get_data_parallel_world_size():
    """Return world size for the data parallel group."""
<<<<<<< HEAD
    return (
        torch.distributed.get_world_size(group=get_data_parallel_group())
        // get_context_parallel_world_size()
    )
=======
    if torch.distributed.is_available() and torch.distributed.is_initialized():
        return torch.distributed.get_world_size(group=get_data_parallel_group())
    else:
        return 0
>>>>>>> 0a245a5d


def get_data_parallel_rank():
    """Return my rank for the data parallel group."""
<<<<<<< HEAD
    return (
        torch.distributed.get_rank(group=get_data_parallel_group())
        // get_context_parallel_world_size()
    )


def get_context_parallel_world_size():
    """Return world size for the context parallel group."""
    return torch.distributed.get_world_size(group=get_context_parallel_group())


def get_context_parallel_rank():
    """Return my rank for the context parallel group."""
    return torch.distributed.get_rank(group=get_context_parallel_group())
=======
    if torch.distributed.is_available() and torch.distributed.is_initialized():
        return torch.distributed.get_rank(group=get_data_parallel_group())
    else:
        return 0
>>>>>>> 0a245a5d


def _set_global_memory_buffer():
    """Initialize global buffer"""
    global _GLOBAL_MEMORY_BUFFER
    assert _GLOBAL_MEMORY_BUFFER is None, 'global memory buffer is already initialized'
    _GLOBAL_MEMORY_BUFFER = GlobalMemoryBuffer()


def get_global_memory_buffer():
    """Return the global GlobalMemoryBuffer object"""
    assert _GLOBAL_MEMORY_BUFFER is not None, 'global memory buffer is not initialized'
    return _GLOBAL_MEMORY_BUFFER


def destroy_global_memory_buffer():
    """Sets the global memory buffer to None"""
    global _GLOBAL_MEMORY_BUFFER
    _GLOBAL_MEMORY_BUFFER = None


def destroy_model_parallel():
    """Set the groups to none."""
    global _MODEL_PARALLEL_GROUP
    _MODEL_PARALLEL_GROUP = None
    global _TENSOR_MODEL_PARALLEL_GROUP
    _TENSOR_MODEL_PARALLEL_GROUP = None
    global _PIPELINE_MODEL_PARALLEL_GROUP
    _PIPELINE_MODEL_PARALLEL_GROUP = None
    global _DATA_PARALLEL_GROUP
    _DATA_PARALLEL_GROUP = None
    global _CONTEXT_PARALLEL_GROUP
    _CONTEXT_PARALLEL_GROUP = None
    global _CONTEXT_PARALLEL_GLOBAL_RANKS
    _CONTEXT_PARALLEL_GLOBAL_RANKS = None
    global _EMBEDDING_GROUP
    _EMBEDDING_GROUP = None
    global _POSITION_EMBEDDING_GROUP
    _POSITION_EMBEDDING_GROUP = None
    global _AMAX_REDUCTION_GROUP
    _AMAX_REDUCTION_GROUP = None
    global _VIRTUAL_PIPELINE_MODEL_PARALLEL_RANK
    _VIRTUAL_PIPELINE_MODEL_PARALLEL_RANK = None
    global _VIRTUAL_PIPELINE_MODEL_PARALLEL_WORLD_SIZE
    _VIRTUAL_PIPELINE_MODEL_PARALLEL_WORLD_SIZE = None
    global _MPU_TENSOR_MODEL_PARALLEL_WORLD_SIZE
    _MPU_TENSOR_MODEL_PARALLEL_WORLD_SIZE = None
    global _MPU_PIPELINE_MODEL_PARALLEL_WORLD_SIZE
    _MPU_PIPELINE_MODEL_PARALLEL_WORLD_SIZE = None
    global _MPU_TENSOR_MODEL_PARALLEL_RANK
    _MPU_TENSOR_MODEL_PARALLEL_RANK = None
    global _MPU_PIPELINE_MODEL_PARALLEL_RANK
    _MPU_PIPELINE_MODEL_PARALLEL_RANK = None
    global _GLOBAL_MEMORY_BUFFER
    _GLOBAL_MEMORY_BUFFER = None<|MERGE_RESOLUTION|>--- conflicted
+++ resolved
@@ -643,26 +643,24 @@
 
 def get_data_parallel_world_size():
     """Return world size for the data parallel group."""
-<<<<<<< HEAD
-    return (
-        torch.distributed.get_world_size(group=get_data_parallel_group())
-        // get_context_parallel_world_size()
-    )
-=======
     if torch.distributed.is_available() and torch.distributed.is_initialized():
-        return torch.distributed.get_world_size(group=get_data_parallel_group())
+        return (
+            torch.distributed.get_world_size(group=get_data_parallel_group())
+            // get_context_parallel_world_size()
+        )
     else:
         return 0
->>>>>>> 0a245a5d
 
 
 def get_data_parallel_rank():
     """Return my rank for the data parallel group."""
-<<<<<<< HEAD
-    return (
-        torch.distributed.get_rank(group=get_data_parallel_group())
-        // get_context_parallel_world_size()
-    )
+    if torch.distributed.is_available() and torch.distributed.is_initialized():
+        return (
+            torch.distributed.get_rank(group=get_data_parallel_group())
+            // get_context_parallel_world_size()
+        )
+    else:
+        return 0
 
 
 def get_context_parallel_world_size():
@@ -673,12 +671,6 @@
 def get_context_parallel_rank():
     """Return my rank for the context parallel group."""
     return torch.distributed.get_rank(group=get_context_parallel_group())
-=======
-    if torch.distributed.is_available() and torch.distributed.is_initialized():
-        return torch.distributed.get_rank(group=get_data_parallel_group())
-    else:
-        return 0
->>>>>>> 0a245a5d
 
 
 def _set_global_memory_buffer():
