# Copyright (c) 2022, NVIDIA CORPORATION. All rights reserved.

"""GPT style dataset."""

import os
import time

import numpy as np
import torch

from megatron import print_rank_0
from megatron.core import mpu
from megatron.data.blendable_dataset import BlendableDataset
from megatron.data.dataset_utils import get_datasets_weights_and_num_samples
from megatron.data.dataset_utils import get_train_valid_test_split_
from megatron.data.indexed_dataset import make_dataset as make_indexed_dataset


def build_train_valid_test_datasets(data_prefix, data_impl,
                                    splits_string, train_valid_test_num_samples,
                                    seq_length, seed, skip_warmup,
                                    train_data_prefix=None, valid_data_prefix=None,
                                    test_data_prefix=None,):
    """Build train, valid, and test datasets."""

    if data_prefix:
        print_rank_0("Single data path provided for train, valid & test")
        # Single dataset.
        if len(data_prefix) == 1:
            return _build_train_valid_test_datasets(data_prefix[0],
                                                    data_impl, splits_string,
                                                    train_valid_test_num_samples,
                                                    seq_length, seed, skip_warmup)

        # Blending dataset.
        # Parse the values.
        output = get_datasets_weights_and_num_samples(data_prefix,
                                                    train_valid_test_num_samples)
        prefixes, weights, datasets_train_valid_test_num_samples = output

        # Build individual datasets.
        train_datasets = []
        valid_datasets = []
        test_datasets = []
        for i in range(len(prefixes)):
            train_ds, valid_ds, test_ds = _build_train_valid_test_datasets(
                prefixes[i], data_impl, splits_string,
                datasets_train_valid_test_num_samples[i],
                seq_length, seed, skip_warmup)
            if train_ds:
                train_datasets.append(train_ds)
            if valid_ds:
                valid_datasets.append(valid_ds)
            if test_ds:
                test_datasets.append(test_ds)

        # Blend.
        blending_train_dataset = None
        if train_datasets:
            blending_train_dataset = BlendableDataset(train_datasets, weights)
        blending_valid_dataset = None
        if valid_datasets:
            blending_valid_dataset = BlendableDataset(valid_datasets, weights)
        blending_test_dataset = None
        if test_datasets:
            blending_test_dataset = BlendableDataset(test_datasets, weights)

        return (blending_train_dataset, blending_valid_dataset,
                blending_test_dataset)
    else:
        print_rank_0("Separate data paths provided for train, valid & test. Split string will be ignored.")

        train_dataset, valid_dataset, test_dataset = None, None, None
        # Single dataset.
        if train_data_prefix is not None:
            train_dataset = build_dataset("train", train_data_prefix, data_impl,
                                        train_valid_test_num_samples[0], seq_length, seed,
                                        skip_warmup)

        if valid_data_prefix is not None:
            valid_dataset = build_dataset("valid", valid_data_prefix, data_impl,
                                    train_valid_test_num_samples[1], seq_length, seed,
                                    False)

        if test_data_prefix is not None:
            test_dataset = build_dataset("test", test_data_prefix, data_impl,
                                    train_valid_test_num_samples[2], seq_length, seed,
                                    False)

        return (train_dataset, valid_dataset, test_dataset)


def build_dataset(dataset_name, data_prefix, data_impl, num_samples, seq_length, seed, skip_warmup):
    dataset = None
    if len(data_prefix) == 1:
<<<<<<< HEAD
        return _build_train_valid_test_datasets(data_prefix[0],
                                                data_impl, splits_string,
                                                train_valid_test_num_samples,
                                                seq_length, seed, skip_warmup)

    # Blending dataset.
    # Parse the values.
    output = get_datasets_weights_and_num_samples(data_prefix,
                                                  train_valid_test_num_samples)
    prefixes, weights, datasets_train_valid_test_num_samples = output
    train_N, valid_N, test_N = map(sum, zip(*datasets_train_valid_test_num_samples))

    # Build individual datasets.
    train_datasets = []
    valid_datasets = []
    test_datasets = []
    for i in range(len(prefixes)):
        train_ds, valid_ds, test_ds = _build_train_valid_test_datasets(
            prefixes[i], data_impl, splits_string,
            datasets_train_valid_test_num_samples[i],
            seq_length, seed, skip_warmup)
        if train_ds:
            train_datasets.append(train_ds)
        if valid_ds:
            valid_datasets.append(valid_ds)
        if test_ds:
            test_datasets.append(test_ds)

    # Blend.
    blending_train_dataset = None
    if train_datasets:
        blending_train_dataset = BlendableDataset(train_datasets, weights, train_N)
    blending_valid_dataset = None
    if valid_datasets:
        blending_valid_dataset = BlendableDataset(valid_datasets, weights, valid_N)
    blending_test_dataset = None
    if test_datasets:
        blending_test_dataset = BlendableDataset(test_datasets, weights, test_N)

    return (blending_train_dataset, blending_valid_dataset,
            blending_test_dataset)
=======
        dataset = _build_dataset(dataset_name,
                        data_prefix[0], data_impl,
                        num_samples, seq_length,
                        seed, skip_warmup)
    else:
        # Blending dataset.
        # Parse the values.
        output = get_datasets_weights_and_num_samples(data_prefix, num_samples)
        prefixes, weights, dataset_num_samples = output

        # Build individual datasets.
        datasets = []
        for i in range(len(prefixes)):
            ds = _build_dataset(dataset_name, prefixes[i],
                            data_impl, dataset_num_samples[i],
                            seq_length, seed, skip_warmup)
            if ds:
                datasets.append(ds)

        if datasets:
            dataset = BlendableDataset(datasets, weights)

    return dataset


def _build_dataset(dataset_name, data_prefix, data_impl,
                num_samples, seq_length, seed, skip_warmup):
    """
    Build dataset. This method is called when individual
    train, valid, test datasets are provided
    """

    # Indexed dataset.
    indexed_dataset = get_indexed_dataset_(data_prefix,
                                           data_impl,
                                           skip_warmup)

    total_num_of_documents = indexed_dataset.sizes.shape[0]

    print_rank_0('    {}:'.format(dataset_name))
    print_rank_0('     document indices in [0, {}) total of {} '
                 'documents'.format(total_num_of_documents, total_num_of_documents))

    documents = np.arange(start=0, stop=total_num_of_documents,
                        step=1, dtype=np.int32)

    dataset = GPTDataset(dataset_name, data_prefix,
                        documents, indexed_dataset,
                        num_samples, seq_length, seed)

    return dataset
>>>>>>> ef59b687


def _build_train_valid_test_datasets(data_prefix, data_impl, splits_string,
                                     train_valid_test_num_samples,
                                     seq_length, seed, skip_warmup):
    """Build train, valid, and test datasets."""

    # Indexed dataset.
    indexed_dataset = get_indexed_dataset_(data_prefix,
                                           data_impl,
                                           skip_warmup)

    total_num_of_documents = indexed_dataset.sizes.shape[0]
    splits = get_train_valid_test_split_(splits_string, total_num_of_documents)

    # Print stats about the splits.
    print_rank_0(' > dataset split:')

    def print_split_stats(name, index):
        print_rank_0('    {}:'.format(name))
        print_rank_0('     document indices in [{}, {}) total of {} '
                     'documents'.format(splits[index], splits[index + 1],
                                        splits[index + 1] - splits[index]))
    print_split_stats('train', 0)
    print_split_stats('validation', 1)
    print_split_stats('test', 2)

    def build_dataset(index, name):
        dataset = None
        if splits[index + 1] > splits[index]:
            documents = np.arange(start=splits[index], stop=splits[index + 1],
                                  step=1, dtype=np.int32)
            dataset = GPTDataset(name, data_prefix,
                                  documents, indexed_dataset,
                                  train_valid_test_num_samples[index],
                                  seq_length, seed)
        return dataset

    train_dataset = build_dataset(0, 'train')
    valid_dataset = build_dataset(1, 'valid')
    test_dataset = build_dataset(2, 'test')

    return (train_dataset, valid_dataset, test_dataset)


def get_indexed_dataset_(data_prefix, data_impl, skip_warmup):
    """Build indexed dataset."""
    print_rank_0(' > building dataset index ...')

    start_time = time.time()
    indexed_dataset = make_indexed_dataset(data_prefix,
                                           data_impl,
                                           skip_warmup)
    print_rank_0(' > finished creating indexed dataset in {:4f} '
                 'seconds'.format(time.time() - start_time))
    print_rank_0('    number of documents: {}'.format(
        indexed_dataset.sizes.shape[0]))

    return indexed_dataset


class GPTDataset(torch.utils.data.Dataset):

    def __init__(self, name, data_prefix, documents, indexed_dataset,
                 num_samples, seq_length, seed):

        self.name = name
        self.indexed_dataset = indexed_dataset

        # Checks
        assert np.min(documents) >= 0
        assert np.max(documents) < indexed_dataset.sizes.shape[0]

        # Build index mappings.
        self.doc_idx, self.sample_idx, self.shuffle_idx = _build_index_mappings(
            self.name, data_prefix, documents, self.indexed_dataset.sizes,
            num_samples, seq_length, seed)

    def __len__(self):
        # -1 is due to data structure used to retieve the index:
        #    sample i --> [sample_idx[i], sample_idx[i+1])
        return self.sample_idx.shape[0] - 1

    def __getitem__(self, idx):
        # Get the shuffled index.
        idx = self.shuffle_idx[idx]
        # Start and end documents and offsets.
        doc_index_f = self.sample_idx[idx][0]
        doc_index_l = self.sample_idx[idx + 1][0]
        offset_f = self.sample_idx[idx][1]
        offset_l = self.sample_idx[idx + 1][1]
        # If we are within the same document, just extract the chunk.
        if doc_index_f == doc_index_l:
            sample = self.indexed_dataset.get(self.doc_idx[doc_index_f],
                                              offset=offset_f,
                                              length=offset_l - offset_f + 1)
        else:
            # Otherwise, get the rest of the initial document.
            sample_list = [self.indexed_dataset.get(self.doc_idx[doc_index_f],
                                                    offset=offset_f)]
            # Loop over all in between documents and add the entire document.
            for i in range(doc_index_f + 1, doc_index_l):
                sample_list.append(self.indexed_dataset.get(self.doc_idx[i]))
            # And finally add the relevant portion of last document.
            sample_list.append(self.indexed_dataset.get(
                self.doc_idx[doc_index_l],
                length=offset_l + 1))
            sample = np.concatenate(sample_list)

        return {'text': np.array(sample, dtype=np.int64)}


def _build_index_mappings(name, data_prefix, documents, sizes,
                          num_samples, seq_length, seed):
    """Build doc-idx, sample-idx, and shuffle-idx.
    doc-idx: is an array (ordered) of documents to be used in training.
    sample-idx: is the start document index and document offset for each
       training sample.
    shuffle-idx: maps the sample index into a random index into sample-idx.
    """
    # Number of tokens in each epoch and number of required epochs.
    tokens_per_epoch = _num_tokens(documents, sizes)
    num_epochs = _num_epochs(tokens_per_epoch, seq_length, num_samples)
    # rng state
    np_rng = np.random.RandomState(seed=seed)

    # Filename of the index mappings.
    _filename = data_prefix
    _filename += '_{}_indexmap'.format(name)
    _filename += '_{}ns'.format(num_samples)
    _filename += '_{}sl'.format(seq_length)
    _filename += '_{}s'.format(seed)
    doc_idx_filename = _filename + '_doc_idx.npy'
    sample_idx_filename = _filename + '_sample_idx.npy'
    shuffle_idx_filename = _filename + '_shuffle_idx.npy'

    # Build the indexed mapping if not exist.
    if torch.distributed.get_rank() == 0:
        if (not os.path.isfile(doc_idx_filename)) or \
           (not os.path.isfile(sample_idx_filename)) or \
           (not os.path.isfile(shuffle_idx_filename)):

            print_rank_0(' > WARNING: could not find index map files, building '
                         'the indices on rank 0 ...')

            # For the last epoch, decide whether include the entire epoch
            # in the global shuffle or not.

            # If we need only one epoch, then separating last epoch  does
            # not mean anything.
            if num_epochs == 1:
                separate_last_epoch = False
                print(' > only one epoch required, setting '
                      'separate_last_epoch to False', flush=True)

            else:
                # Get the number of samples for the last epoch
                num_samples_from_epochs_minus_one = (
                    (num_epochs - 1) * tokens_per_epoch - 1) // seq_length
                last_epoch_num_samples = num_samples - \
                                         num_samples_from_epochs_minus_one
                assert last_epoch_num_samples >= 0, \
                    'last epoch number of samples should be non-negative.'
                num_samples_per_epoch = (tokens_per_epoch - 1) // seq_length
                assert last_epoch_num_samples < (num_samples_per_epoch + 1), \
                    'last epoch number of samples exceeded max value.'
                # If we have less than 80% of the samples for the last epoch,
                # seperate out the epoch and treat it differently.
                # Note: the 80% number is just based on common sense and can
                # be adjusted if needed.
                separate_last_epoch = (last_epoch_num_samples <
                                       int(0.80 * num_samples_per_epoch))
                if separate_last_epoch:
                    string = ' > last epoch number of samples ({}) is smaller '\
                             'than 80% of number of samples per epoch ({}), '\
                             'setting separate_last_epoch to True'
                else:
                    string = ' > last epoch number of samples ({}) is larger '\
                             'than 80% of number of samples per epoch ({}), '\
                             'setting separate_last_epoch to False'
                print(string.format(last_epoch_num_samples,
                                    num_samples_per_epoch), flush=True)

            # doc-idx.
            start_time = time.time()
            doc_idx = _build_doc_idx(documents, num_epochs, np_rng,
                                     separate_last_epoch)
            np.save(doc_idx_filename, doc_idx, allow_pickle=True)
            print_rank_0(' > elasped time to build and save doc-idx mapping '
                         '(seconds): {:4f}'.format(time.time() - start_time))
            # sample-idx.
            start_time = time.time()
            # Use C++ implementation for speed.
            # First compile and then import.
            from megatron.data import helpers
            assert doc_idx.dtype == np.int32
            assert sizes.dtype == np.int32
            sample_idx = helpers.build_sample_idx(sizes, doc_idx, seq_length,
                                                  num_epochs, tokens_per_epoch)
            # sample_idx = _build_sample_idx(sizes, doc_idx, seq_length,
            #                               num_epochs, tokens_per_epoch)
            np.save(sample_idx_filename, sample_idx, allow_pickle=True)
            print_rank_0(' > elasped time to build and save sample-idx mapping '
                         '(seconds): {:4f}'.format(time.time() - start_time))
            # shuffle-idx.
            start_time = time.time()
            # -1 is due to data structure used to retieve the index:
            #    sample i --> [sample_idx[i], sample_idx[i+1])
            if separate_last_epoch:
                num_samples_ = num_samples_from_epochs_minus_one
            else:
                num_samples_ = sample_idx.shape[0] - 1
            shuffle_idx = _build_shuffle_idx(num_samples_,
                                             sample_idx.shape[0] - 1, np_rng)
            np.save(shuffle_idx_filename, shuffle_idx, allow_pickle=True)
            print_rank_0(' > elasped time to build and save shuffle-idx mapping'
                         ' (seconds): {:4f}'.format(time.time() - start_time))

    # This should be a barrier but nccl barrier assumes
    # device_index=rank which is not the case for model
    # parallel case
    counts = torch.cuda.LongTensor([1])
    torch.distributed.all_reduce(counts, group=mpu.get_data_parallel_group())
    torch.distributed.all_reduce(counts, group=mpu.get_pipeline_model_parallel_group())
    assert counts[0].item() == (
        torch.distributed.get_world_size() //
        torch.distributed.get_world_size(group=mpu.get_tensor_model_parallel_group()))

    # Load mappings.
    start_time = time.time()
    print_rank_0(' > loading doc-idx mapping from {}'.format(
        doc_idx_filename))
    doc_idx = np.load(doc_idx_filename, allow_pickle=True, mmap_mode='r')
    print_rank_0(' > loading sample-idx mapping from {}'.format(
        sample_idx_filename))
    sample_idx = np.load(sample_idx_filename, allow_pickle=True, mmap_mode='r')
    print_rank_0(' > loading shuffle-idx mapping from {}'.format(
        shuffle_idx_filename))
    shuffle_idx = np.load(shuffle_idx_filename, allow_pickle=True, mmap_mode='r')
    print_rank_0('    loaded indexed file in {:3.3f} seconds'.format(
        time.time() - start_time))
    print_rank_0('    total number of samples: {}'.format(
        sample_idx.shape[0]))
    print_rank_0('    total number of epochs: {}'.format(num_epochs))

    return doc_idx, sample_idx, shuffle_idx


def _num_tokens(documents, sizes):
    """Total number of tokens in the dataset."""
    return np.sum(sizes[documents])


def _num_epochs(tokens_per_epoch, seq_length, num_samples):
    """Based on number of samples and sequence lenght, calculate how many
    epochs will be needed."""
    num_epochs = 0
    total_tokens = 0
    while True:
        num_epochs += 1
        total_tokens += tokens_per_epoch
        # -1 is because we need to retrieve seq_length + 1 token each time
        # but the last token will overlap with the first token of the next
        # sample except for the last sample.
        if ((total_tokens - 1) // seq_length) >= num_samples:
            return num_epochs


def _build_doc_idx(documents, num_epochs, np_rng, separate_last_epoch):
    """Build an array with length = number-of-epochs * number-of-dcuments.
    Each index is mapped to a corresponding document."""
    if not separate_last_epoch or num_epochs == 1:
        doc_idx = np.mgrid[0:num_epochs, 0:len(documents)][1]
        doc_idx[:] = documents
        doc_idx = doc_idx.reshape(-1)
        doc_idx = doc_idx.astype(np.int32)
        np_rng.shuffle(doc_idx)
        return doc_idx

    doc_idx_first = _build_doc_idx(documents, num_epochs-1, np_rng, False)
    doc_idx_last = _build_doc_idx(documents, 1, np_rng, False)
    return np.concatenate((doc_idx_first, doc_idx_last))


def _build_sample_idx(sizes, doc_idx, seq_length,
                      num_epochs, tokens_per_epoch):
    """Sample index mapping is a 2D array with sizes
    [number-of-samples + 1, 2] where [..., 0] contains
    the index into `doc_idx` and [..., 1] is the
    starting offset in that document."""

    # Total number of samples. For -1 see comments in `_num_epochs`.
    num_samples = (num_epochs * tokens_per_epoch - 1) // seq_length
    sample_idx = np.zeros([num_samples + 1, 2], dtype=np.int32)

    # Index into sample_idx.
    sample_index = 0
    # Index into doc_idx.
    doc_idx_index = 0
    # Begining offset for each document.
    doc_offset = 0
    # Start with first document and no offset.
    sample_idx[sample_index][0] = doc_idx_index
    sample_idx[sample_index][1] = doc_offset
    sample_index += 1
    while sample_index <= num_samples:
        # Start with a fresh sequence.
        remaining_seq_length = seq_length + 1
        while remaining_seq_length != 0:
            # Get the document length.
            doc_id = doc_idx[doc_idx_index]
            doc_length = sizes[doc_id] - doc_offset
            # And add it to the current sequence.
            remaining_seq_length -= doc_length
            # If we have more than a full sequence, adjust offset and set
            # remaining length to zero so we return from the while loop.
            # Note that -1 here is for the same reason we have -1 in
            # `_num_epochs` calculations.
            if remaining_seq_length <= 0:
                doc_offset += (remaining_seq_length + doc_length - 1)
                remaining_seq_length = 0
            else:
                # Otherwise, start from the begining of the next document.
                doc_idx_index += 1
                doc_offset = 0
        # Record the sequence.
        sample_idx[sample_index][0] = doc_idx_index
        sample_idx[sample_index][1] = doc_offset
        sample_index += 1

    return sample_idx


def _build_shuffle_idx(num_samples, total_size, np_rng):
    """Build the range [0, size) and shuffle."""
    print(' > building shuffle index with split [0, {}) and [{}, {}) '
          '...'.format(num_samples, num_samples, total_size), flush=True)
    
    dtype_ = np.uint32
    if total_size >= (np.iinfo(np.uint32).max - 1):
        dtype_ = np.int64

    shuffle_idx_first = np.arange(start=0, stop=num_samples,
                                  step=1, dtype=dtype_)
    np_rng.shuffle(shuffle_idx_first)
    if num_samples == total_size:
        return shuffle_idx_first

    shuffle_idx_last = np.arange(start=num_samples, stop=total_size,
                                 step=1, dtype=dtype_)
    np_rng.shuffle(shuffle_idx_last)

    return np.concatenate((shuffle_idx_first, shuffle_idx_last))<|MERGE_RESOLUTION|>--- conflicted
+++ resolved
@@ -37,6 +37,7 @@
         output = get_datasets_weights_and_num_samples(data_prefix,
                                                     train_valid_test_num_samples)
         prefixes, weights, datasets_train_valid_test_num_samples = output
+        train_N, valid_N, test_N = map(sum, zip(*datasets_train_valid_test_num_samples))
 
         # Build individual datasets.
         train_datasets = []
@@ -57,13 +58,13 @@
         # Blend.
         blending_train_dataset = None
         if train_datasets:
-            blending_train_dataset = BlendableDataset(train_datasets, weights)
+            blending_train_dataset = BlendableDataset(train_datasets, weights, train_N)
         blending_valid_dataset = None
         if valid_datasets:
-            blending_valid_dataset = BlendableDataset(valid_datasets, weights)
+            blending_valid_dataset = BlendableDataset(valid_datasets, weights, valid_N)
         blending_test_dataset = None
         if test_datasets:
-            blending_test_dataset = BlendableDataset(test_datasets, weights)
+            blending_test_dataset = BlendableDataset(test_datasets, weights, test_N)
 
         return (blending_train_dataset, blending_valid_dataset,
                 blending_test_dataset)
@@ -93,49 +94,6 @@
 def build_dataset(dataset_name, data_prefix, data_impl, num_samples, seq_length, seed, skip_warmup):
     dataset = None
     if len(data_prefix) == 1:
-<<<<<<< HEAD
-        return _build_train_valid_test_datasets(data_prefix[0],
-                                                data_impl, splits_string,
-                                                train_valid_test_num_samples,
-                                                seq_length, seed, skip_warmup)
-
-    # Blending dataset.
-    # Parse the values.
-    output = get_datasets_weights_and_num_samples(data_prefix,
-                                                  train_valid_test_num_samples)
-    prefixes, weights, datasets_train_valid_test_num_samples = output
-    train_N, valid_N, test_N = map(sum, zip(*datasets_train_valid_test_num_samples))
-
-    # Build individual datasets.
-    train_datasets = []
-    valid_datasets = []
-    test_datasets = []
-    for i in range(len(prefixes)):
-        train_ds, valid_ds, test_ds = _build_train_valid_test_datasets(
-            prefixes[i], data_impl, splits_string,
-            datasets_train_valid_test_num_samples[i],
-            seq_length, seed, skip_warmup)
-        if train_ds:
-            train_datasets.append(train_ds)
-        if valid_ds:
-            valid_datasets.append(valid_ds)
-        if test_ds:
-            test_datasets.append(test_ds)
-
-    # Blend.
-    blending_train_dataset = None
-    if train_datasets:
-        blending_train_dataset = BlendableDataset(train_datasets, weights, train_N)
-    blending_valid_dataset = None
-    if valid_datasets:
-        blending_valid_dataset = BlendableDataset(valid_datasets, weights, valid_N)
-    blending_test_dataset = None
-    if test_datasets:
-        blending_test_dataset = BlendableDataset(test_datasets, weights, test_N)
-
-    return (blending_train_dataset, blending_valid_dataset,
-            blending_test_dataset)
-=======
         dataset = _build_dataset(dataset_name,
                         data_prefix[0], data_impl,
                         num_samples, seq_length,
@@ -187,7 +145,6 @@
                         num_samples, seq_length, seed)
 
     return dataset
->>>>>>> ef59b687
 
 
 def _build_train_valid_test_datasets(data_prefix, data_impl, splits_string,
